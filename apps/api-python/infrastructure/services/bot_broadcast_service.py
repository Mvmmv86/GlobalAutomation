"""
Bot Broadcast Service
Handles broadcasting master signals to all active bot subscriptions
Supports multiple exchanges (Binance, Bybit, OKX, etc)
"""
import asyncio
import json
from decimal import Decimal
from typing import Dict, List, Optional
from datetime import datetime
from uuid import UUID

import structlog
from infrastructure.exchanges.binance_connector import BinanceConnector
from infrastructure.exchanges.bybit_connector import BybitConnector
from infrastructure.exchanges.bingx_connector import BingXConnector
from infrastructure.exchanges.bitget_connector import BitgetConnector
from infrastructure.services.bot_trade_tracker_service import BotTradeTrackerService

logger = structlog.get_logger(__name__)


class BotBroadcastService:
    """
    Service responsible for broadcasting trading signals from master bot
    to all active client subscriptions across multiple exchanges
    """

    def __init__(self, db_pool):
        self.db = db_pool
        self.trade_tracker = BotTradeTrackerService(db_pool)
        self.exchange_connectors = {
            "binance": BinanceConnector,
            "bybit": BybitConnector,
            "bingx": BingXConnector,
            "bitget": BitgetConnector,
        }

    async def broadcast_signal(
        self,
        bot_id: UUID,
        ticker: str,
        action: str,
        source_ip: str = "unknown",
        payload: Optional[Dict] = None
    ) -> Dict:
        """
        Broadcast a trading signal to all active subscriptions of a bot

        Args:
            bot_id: UUID of the bot sending the signal
            ticker: Trading pair (e.g., "BTCUSDT")
            action: Trade action ("buy", "sell", "close")
            source_ip: IP address of signal source
            payload: Original payload from TradingView

        Returns:
            Dict with broadcast results and statistics
        """
        start_time = datetime.utcnow()

        logger.info(
            "Starting signal broadcast",
            bot_id=str(bot_id),
            ticker=ticker,
            action=action
        )

        # 1. Get bot configuration to validate allowed_directions
        bot = await self.db.fetchrow("""
            SELECT id, name, allowed_directions
            FROM bots
            WHERE id = $1
        """, bot_id)

        if not bot:
            logger.error("Bot not found", bot_id=str(bot_id))
            raise ValueError(f"Bot {bot_id} not found")

        # 2. Validate if action is allowed based on bot configuration
        allowed_directions = bot["allowed_directions"]

        if allowed_directions == "buy_only" and action.lower() not in ["buy", "close", "close_all"]:
            logger.warning(
                "Bot only allows BUY orders, ignoring signal",
                bot_id=str(bot_id),
                action=action,
                allowed_directions=allowed_directions
            )
            end_time = datetime.utcnow()
            duration_ms = int((end_time - start_time).total_seconds() * 1000)
            return {
                "success": False,
                "signal_id": None,
                "total_subscribers": 0,
                "successful": 0,
                "failed": 0,
                "duration_ms": duration_ms,
                "message": f"Bot '{bot['name']}' only allows BUY orders. Signal ignored."
            }

        if allowed_directions == "sell_only" and action.lower() not in ["sell", "close", "close_all"]:
            logger.warning(
                "Bot only allows SELL orders, ignoring signal",
                bot_id=str(bot_id),
                action=action,
                allowed_directions=allowed_directions
            )
            end_time = datetime.utcnow()
            duration_ms = int((end_time - start_time).total_seconds() * 1000)
            return {
                "success": False,
                "signal_id": None,
                "total_subscribers": 0,
                "successful": 0,
                "failed": 0,
                "duration_ms": duration_ms,
                "message": f"Bot '{bot['name']}' only allows SELL orders. Signal ignored."
            }

        logger.info(
            "Signal direction validated",
            bot_id=str(bot_id),
            action=action,
            allowed_directions=allowed_directions
        )

        # 3. Create signal record
        signal_id = await self._create_signal_record(
            bot_id, ticker, action, source_ip, payload
        )

        # 4. Get all active subscriptions for this bot
        subscriptions = await self._get_active_subscriptions(bot_id)

        if not subscriptions:
            logger.warning(
                "No active subscriptions found for bot",
                bot_id=str(bot_id)
            )
            # Calculate duration even with no subscriptions
            end_time = datetime.utcnow()
            duration_ms = int((end_time - start_time).total_seconds() * 1000)
            await self._complete_signal(signal_id, 0, 0, 0, duration_ms)
            return {
                "success": True,
                "signal_id": str(signal_id),
                "total_subscribers": 0,
                "successful": 0,
                "failed": 0,
                "duration_ms": duration_ms
            }

        logger.info(
            f"Broadcasting to {len(subscriptions)} active subscriptions",
            bot_id=str(bot_id),
            subscribers=len(subscriptions)
        )

        # 3. Execute orders for all subscriptions in parallel
        tasks = [
            self._execute_for_subscription(
                signal_id=signal_id,
                subscription=sub,
                ticker=ticker,
                action=action
            )
            for sub in subscriptions
        ]

        results = await asyncio.gather(*tasks, return_exceptions=True)

        # 4. Count successes and failures
        successful = sum(
            1 for r in results
            if not isinstance(r, Exception) and r.get("success")
        )
        failed = len(results) - successful

        # 5. Calculate broadcast duration
        end_time = datetime.utcnow()
        duration_ms = int((end_time - start_time).total_seconds() * 1000)

        # 6. Update signal record with final statistics
        await self._complete_signal(
            signal_id,
            len(subscriptions),
            successful,
            failed,
            duration_ms
        )

        logger.info(
            "Signal broadcast completed",
            signal_id=str(signal_id),
            total=len(subscriptions),
            successful=successful,
            failed=failed,
            duration_ms=duration_ms
        )

        return {
            "success": True,
            "signal_id": str(signal_id),
            "total_subscribers": len(subscriptions),
            "successful": successful,
            "failed": failed,
            "duration_ms": duration_ms
        }

    async def _create_signal_record(
        self,
        bot_id: UUID,
        ticker: str,
        action: str,
        source_ip: str,
        payload: Optional[Dict]
    ) -> UUID:
        """Create a new signal record in database"""
        # Convert payload dict to JSON string for JSONB column
        payload_json = json.dumps(payload or {})

        signal_id = await self.db.fetchval("""
            INSERT INTO bot_signals (
                bot_id, ticker, action, source_ip, payload, created_at
            ) VALUES ($1, $2, $3, $4, $5::jsonb, NOW())
            RETURNING id
        """, bot_id, ticker, action, source_ip, payload_json)

        return signal_id

    async def _get_active_subscriptions(self, bot_id: UUID) -> List[Dict]:
        """Get all active subscriptions for a bot with exchange credentials"""
        subscriptions = await self.db.fetch("""
            SELECT
                bs.id as subscription_id,
                bs.user_id,
                bs.custom_leverage,
                bs.custom_margin_usd,
                bs.custom_stop_loss_pct,
                bs.custom_take_profit_pct,
                bs.max_daily_loss_usd,
                bs.current_daily_loss_usd,
                bs.max_concurrent_positions,
                bs.current_positions,
                ea.id as exchange_account_id,
                ea.exchange,
                ea.api_key,
                ea.secret_key as api_secret,
                COALESCE(ea.position_mode, 'hedge') as position_mode,
                b.name as bot_name,
                b.default_leverage,
                b.default_margin_usd,
                b.default_stop_loss_pct,
                b.default_take_profit_pct,
                b.market_type,
                u.email
            FROM bot_subscriptions bs
            INNER JOIN exchange_accounts ea ON ea.id = bs.exchange_account_id
            INNER JOIN bots b ON b.id = bs.bot_id
            INNER JOIN users u ON u.id = bs.user_id
            WHERE bs.bot_id = $1
              AND bs.status = 'active'
              AND ea.is_active = true
        """, bot_id)

        return [dict(sub) for sub in subscriptions]

    async def _execute_for_subscription(
        self,
        signal_id: UUID,
        subscription: Dict,
        ticker: str,
        action: str
    ) -> Dict:
        """
        Execute order for a single subscription

        Args:
            signal_id: UUID of the signal being broadcast
            subscription: Subscription data with user and exchange info
            ticker: Trading pair
            action: Trade action

        Returns:
            Dict with execution result
        """
        execution_start = datetime.utcnow()
        subscription_id = subscription["subscription_id"]
        user_id = subscription["user_id"]

        try:
            # 1. Risk management checks
            risk_check = await self._check_risk_limits(subscription)
            if not risk_check["allowed"]:
                logger.warning(
                    "Execution skipped due to risk limits",
                    user_id=str(user_id),
                    reason=risk_check["reason"]
                )
                await self._record_execution(
                    signal_id, subscription_id, user_id,
                    subscription["exchange_account_id"],
                    "skipped", None, None, None,
                    risk_check["reason"], None
                )
                return {"success": False, "skipped": True, "reason": risk_check["reason"]}

            # 2. Get effective configuration (custom or default)
            config = self._get_effective_config(subscription)

            # 3. Get exchange connector
            exchange = subscription["exchange"].lower()
            if exchange not in self.exchange_connectors:
                raise ValueError(f"Exchange {exchange} not supported yet")

            connector = self.exchange_connectors[exchange](
                api_key=subscription["api_key"],
                api_secret=subscription["api_secret"],
                testnet=False
            )

            # Normalize ticker to exchange format
            # TradingView sends "ETH-USDT", Binance needs "ETHUSDT", BingX handles both
            ticker = ticker.replace("-", "")

            # 4. Get current price
            current_price = await connector.get_current_price(ticker)

            # 5. Calculate quantity based on margin and leverage
            margin_usd = Decimal(str(config["margin_usd"]))
            leverage = config["leverage"]
            price = Decimal(str(current_price))

            quantity = (margin_usd * Decimal(str(leverage))) / price
            quantity = float(quantity)

<<<<<<< HEAD
            # 6. Set leverage on exchange
            if subscription["market_type"] == "futures":
                await connector.set_leverage(ticker, leverage)

            # 7. Execute order based on action
            order_result = None
            sl_order_id = None
            tp_order_id = None
            sl_price = None
            tp_price = None

            # BingX: Detectar position_mode automaticamente da API (não do banco)
=======
            # 6. Detectar position_mode ANTES de set_leverage (necessário para BingX One-Way Mode)
>>>>>>> 6fdecb8f
            position_side = None
            if exchange == "bingx":
                # Detectar modo da conta diretamente da BingX API
                try:
                    position_mode_result = await connector.get_position_mode()
                    is_hedge_mode = position_mode_result.get("dualSidePosition", True)
                    position_mode = "hedge" if is_hedge_mode else "one-way"
                except Exception as e:
                    logger.warning(
                        f"Falha ao detectar position_mode da BingX, usando default 'hedge': {e}",
                        user_id=str(user_id)
                    )
                    position_mode = "hedge"
                    is_hedge_mode = True

                if is_hedge_mode:
                    # Hedge Mode: LONG para BUY, SHORT para SELL
                    position_side = "LONG" if action.lower() == "buy" else "SHORT"
                else:
                    # One-Way Mode: usar BOTH
                    position_side = "BOTH"
                logger.info(
                    f"BingX position_mode={position_mode} (detectado da API), position_side={position_side}",
                    user_id=str(user_id)
                )

            # 7. Set leverage on exchange (com position_side correto para BingX)
            if subscription["market_type"] == "futures":
                if exchange == "bingx" and position_side:
                    # BingX: passar position_side para set_leverage
                    await connector.set_leverage(ticker, leverage, position_side)
                else:
                    await connector.set_leverage(ticker, leverage)

            # 8. Execute order based on action
            order_result = None
            sl_order_id = None
            tp_order_id = None
            sl_price = None
            tp_price = None

            if action.lower() in ["buy", "sell"]:
                # ================================================================
                # STRATEGY PATTERN: Usar execute_order_with_sl_tp()
                # Cada connector implementa a lógica específica da exchange:
                # - Binance: SL/TP na mesma chamada da ordem principal
                # - BingX: Ordem principal + delay + SL/TP separados
                # ================================================================

                # Calcular preços de SL/TP
                sl_tp_prices = self._calculate_sl_tp_prices(
                    action=action.lower(),
                    entry_price=float(current_price),
                    stop_loss_pct=config["stop_loss_pct"],
                    take_profit_pct=config["take_profit_pct"]
                )
                sl_price = sl_tp_prices["stop_loss"]
                tp_price = sl_tp_prices["take_profit"]

                logger.info(
                    f"🚀 Executando ordem via execute_order_with_sl_tp ({exchange.upper()})",
                    user_id=str(user_id),
                    ticker=ticker,
                    side=action.upper(),
                    quantity=quantity,
                    leverage=config["leverage"],
                    sl_price=sl_price,
                    tp_price=tp_price
                )

                # Chamar método unificado - cada connector sabe como lidar
                order_result = await connector.execute_order_with_sl_tp(
                    symbol=ticker,
                    side=action.upper(),
                    quantity=quantity,
                    leverage=config["leverage"],
                    stop_loss_price=sl_price,
                    take_profit_price=tp_price,
                    position_side=position_side  # BingX usa, Binance ignora via **kwargs
                )

                # Extrair IDs de SL/TP do resultado
                if order_result and order_result.get("success"):
                    sl_order_id = order_result.get("stop_loss_order_id")
                    tp_order_id = order_result.get("take_profit_order_id")
                    logger.info(
                        f"✅ Ordem + SL/TP executados via método unificado ({exchange.upper()})",
                        user_id=str(user_id),
                        order_id=order_result.get("orderId"),
                        sl_order_id=sl_order_id,
                        tp_order_id=tp_order_id
                    )

            elif action.lower() == "close":
                # Close existing position and record the trade
                # First, get position info before closing to calculate P&L
                position_before = await connector.get_position(ticker)

                order_result = await connector.close_position(ticker)

                # Track the closed trade for P&L metrics
                if order_result and position_before:
                    realized_pnl = float(position_before.get("unRealizedProfit", 0))
                    if realized_pnl != 0:
                        await self.trade_tracker.process_position_close(
                            subscription_id=subscription_id,
                            ticker=ticker,
                            exchange_order_id=str(order_result.get("orderId", "")),
                            realized_pnl=realized_pnl
                        )

            # 9. Calculate execution time
            execution_end = datetime.utcnow()
            execution_time_ms = int(
                (execution_end - execution_start).total_seconds() * 1000
            )

            # 10. Record successful execution with SL/TP info
            exchange_order_id = order_result.get("orderId") if order_result else None
            executed_price = order_result.get("avgPrice") or current_price
            executed_qty = order_result.get("executedQty") or quantity

            await self._record_execution(
                signal_id, subscription_id, user_id,
                subscription["exchange_account_id"],
                "success", exchange_order_id, executed_price, executed_qty,
                None, None, execution_time_ms,
                sl_order_id, tp_order_id, sl_price, tp_price
            )

            # 10. Update subscription statistics
            await self._update_subscription_stats(subscription_id, True)

            # 11. Create bot_trade record for open trade (for P&L tracking)
            if action.lower() in ["buy", "sell"]:
                await self._create_open_trade_record(
                    subscription_id=subscription_id,
                    user_id=user_id,
                    signal_id=signal_id,
                    ticker=ticker,
                    action=action.lower(),
                    entry_price=float(executed_price or current_price),
                    quantity=float(executed_qty or quantity),
                    sl_order_id=sl_order_id,
                    tp_order_id=tp_order_id,
                    sl_price=sl_price,
                    tp_price=tp_price,
                    leverage=config.get("leverage", 10),
                    margin_usd=config.get("margin_usd", 20)
                )

            # 12. Create notification for trade opened
            await self._create_trade_opened_notification(
                user_id=user_id,
                bot_name=subscription.get("bot_name", "Bot"),
                ticker=ticker,
                action=action.lower(),
                entry_price=float(executed_price or current_price),
                quantity=float(executed_qty or quantity),
                sl_price=sl_price,
                tp_price=tp_price,
                leverage=config.get("leverage", 10),
                margin_usd=config.get("margin_usd", 20)
            )

            logger.info(
                "Order executed successfully",
                user_id=str(user_id),
                ticker=ticker,
                action=action,
                exchange_order_id=exchange_order_id,
                execution_time_ms=execution_time_ms
            )

            return {
                "success": True,
                "user_id": str(user_id),
                "exchange_order_id": exchange_order_id
            }

        except Exception as e:
            logger.error(
                "Order execution failed",
                user_id=str(user_id),
                ticker=ticker,
                error=str(e),
                exc_info=True
            )

            # Record failed execution
            execution_end = datetime.utcnow()
            execution_time_ms = int(
                (execution_end - execution_start).total_seconds() * 1000
            )

            await self._record_execution(
                signal_id, subscription_id, user_id,
                subscription["exchange_account_id"],
                "failed", None, None, None,
                str(e), None, execution_time_ms,
                None, None, None, None  # No SL/TP for failed orders
            )

            # Update subscription statistics
            await self._update_subscription_stats(subscription_id, False)

            return {
                "success": False,
                "user_id": str(user_id),
                "error": str(e)
            }

    async def _check_risk_limits(self, subscription: Dict) -> Dict:
        """Check if subscription has exceeded risk limits"""
        # Check daily loss limit
        current_loss = subscription.get("current_daily_loss_usd", 0)
        max_loss = subscription.get("max_daily_loss_usd", 999999)

        if current_loss >= max_loss:
            return {
                "allowed": False,
                "reason": f"Daily loss limit reached: ${current_loss:.2f} >= ${max_loss:.2f}"
            }

        # Check concurrent positions limit - CALCULATE IN REAL-TIME from bot_trades
        max_positions = subscription.get("max_concurrent_positions", 999)

        # Query real open trades count from bot_trades table
        current_positions = await self.db.fetchval("""
            SELECT COUNT(*) FROM bot_trades
            WHERE subscription_id = $1
              AND status = 'open'
        """, subscription["subscription_id"])

        logger.info(
            "Risk check - concurrent positions",
            subscription_id=str(subscription["subscription_id"]),
            current_positions=current_positions,
            max_positions=max_positions
        )

        if current_positions >= max_positions:
            return {
                "allowed": False,
                "reason": f"Max concurrent positions reached: {current_positions}/{max_positions}"
            }

        return {"allowed": True}

    def _get_effective_config(self, subscription: Dict) -> Dict:
        """Get effective configuration (custom overrides default)"""
        return {
            "leverage": subscription["custom_leverage"] or subscription["default_leverage"],
            "margin_usd": subscription["custom_margin_usd"] or subscription["default_margin_usd"],
            "stop_loss_pct": subscription["custom_stop_loss_pct"] or subscription["default_stop_loss_pct"],
            "take_profit_pct": subscription["custom_take_profit_pct"] or subscription["default_take_profit_pct"],
        }

    def _calculate_sl_tp_prices(
        self,
        action: str,
        entry_price: float,
        stop_loss_pct: float,
        take_profit_pct: float
    ) -> Dict[str, float]:
        """
        Calculate Stop Loss and Take Profit prices based on entry price and percentages

        Args:
            action: "buy" or "sell"
            entry_price: Entry price of the order
            stop_loss_pct: Stop loss percentage (e.g., 3.0 for 3%)
            take_profit_pct: Take profit percentage (e.g., 5.0 for 5%)

        Returns:
            Dict with "stop_loss" and "take_profit" prices
        """
        # Convert to float to avoid Decimal/float type errors
        entry_price = float(entry_price)
        stop_loss_pct = float(stop_loss_pct)
        take_profit_pct = float(take_profit_pct)

        if action == "buy":
            # Long position
            sl_price = entry_price * (1 - stop_loss_pct / 100)
            tp_price = entry_price * (1 + take_profit_pct / 100)
        else:  # sell
            # Short position
            sl_price = entry_price * (1 + stop_loss_pct / 100)
            tp_price = entry_price * (1 - take_profit_pct / 100)

        return {
            "stop_loss": round(sl_price, 2),
            "take_profit": round(tp_price, 2)
        }

    async def _create_sl_tp_orders(
        self,
        connector,
        ticker: str,
        action: str,
        quantity: float,
        sl_price: float,
        tp_price: float,
        exchange: str,  # Added: exchange name to determine which params to use
        max_retries: int = 3
    ) -> Dict[str, Optional[str]]:
        """
        Create Stop Loss and Take Profit orders with retry logic

        Args:
            connector: Exchange connector instance
            ticker: Trading pair
            action: "buy" or "sell" (determines exit side)
            quantity: Quantity to close
            sl_price: Stop loss trigger price
            tp_price: Take profit trigger price
            exchange: Exchange name (e.g., "binance", "bingx")
            max_retries: Maximum number of retry attempts

        Returns:
            Dict with "sl_order_id" and "tp_order_id"
        """
        # Determine exit side (opposite of entry) and position side for Hedge Mode
        exit_side = "SELL" if action == "buy" else "BUY"
        position_side = "LONG" if action == "buy" else "SHORT"

        sl_order_id = None
        tp_order_id = None

        # ✅ BINANCE: Normalizar preços de SL/TP para evitar erro de precisão
        # Erro -1111: "Precision is over the maximum defined for this asset"
        print(f"🔍 DEBUG _create_sl_tp_orders: exchange={exchange}, connector_type={type(connector).__name__}, has_normalize={hasattr(connector, 'normalize_price')}")
        if exchange == "binance" and hasattr(connector, 'normalize_price'):
            try:
                original_sl = sl_price
                original_tp = tp_price
                sl_price = await connector.normalize_price(ticker, sl_price, is_futures=True)
                tp_price = await connector.normalize_price(ticker, tp_price, is_futures=True)
                logger.info(
                    f"✅ Binance SL/TP preços normalizados: SL={original_sl}→{sl_price}, TP={original_tp}→{tp_price}",
                    ticker=ticker
                )
            except Exception as e:
                import traceback
                logger.error(f"⚠️ Erro ao normalizar preços SL/TP: {e}")
                logger.error(f"⚠️ Traceback: {traceback.format_exc()}")

        # Try to create Stop Loss with retry
        for attempt in range(max_retries):
            try:
                logger.info(
                    f"Creating Stop Loss order (attempt {attempt + 1}/{max_retries})",
                    ticker=ticker,
                    sl_price=sl_price,
                    exchange=exchange,
                    position_side=position_side if exchange == "bingx" else "N/A"
                )

                # BingX: requires position_side for Hedge Mode
                # Binance: does NOT accept position_side parameter
                if exchange == "bingx":
                    sl_result = await connector.create_stop_loss_order(
                        symbol=ticker,
                        side=exit_side,
                        quantity=quantity,
                        stop_price=sl_price,
                        position_side=position_side
                    )
                else:
                    # Binance and other exchanges that don't use position_side
                    sl_result = await connector.create_stop_loss_order(
                        symbol=ticker,
                        side=exit_side,
                        quantity=quantity,
                        stop_price=sl_price
                    )

                if sl_result.get("success"):
                    sl_order_id = sl_result.get("order_id")
                    logger.info("Stop Loss order created successfully", order_id=sl_order_id)
                    break
                else:
                    raise Exception(sl_result.get("error", "Unknown error"))

            except Exception as e:
                logger.warning(
                    f"Stop Loss creation failed (attempt {attempt + 1})",
                    error=str(e)
                )
                if attempt < max_retries - 1:
                    await asyncio.sleep(2 ** attempt)  # Exponential backoff: 1s, 2s, 4s
                    continue
                else:
                    logger.error(
                        "CRITICAL: Stop Loss creation failed after all retries",
                        ticker=ticker,
                        error=str(e)
                    )

        # Try to create Take Profit with retry
        for attempt in range(max_retries):
            try:
                logger.info(
                    f"Creating Take Profit order (attempt {attempt + 1}/{max_retries})",
                    ticker=ticker,
                    tp_price=tp_price,
                    exchange=exchange,
                    position_side=position_side if exchange == "bingx" else "N/A"
                )

                # BingX: requires position_side for Hedge Mode
                # Binance: does NOT accept position_side parameter
                if exchange == "bingx":
                    tp_result = await connector.create_take_profit_order(
                        symbol=ticker,
                        side=exit_side,
                        quantity=quantity,
                        stop_price=tp_price,
                        position_side=position_side
                    )
                else:
                    # Binance and other exchanges that don't use position_side
                    tp_result = await connector.create_take_profit_order(
                        symbol=ticker,
                        side=exit_side,
                        quantity=quantity,
                        stop_price=tp_price
                    )

                if tp_result.get("success"):
                    tp_order_id = tp_result.get("order_id")
                    logger.info("Take Profit order created successfully", order_id=tp_order_id)
                    break
                else:
                    raise Exception(tp_result.get("error", "Unknown error"))

            except Exception as e:
                logger.warning(
                    f"Take Profit creation failed (attempt {attempt + 1})",
                    error=str(e)
                )
                if attempt < max_retries - 1:
                    await asyncio.sleep(2 ** attempt)  # Exponential backoff
                    continue
                else:
                    logger.error(
                        "CRITICAL: Take Profit creation failed after all retries",
                        ticker=ticker,
                        error=str(e)
                    )

        return {
            "sl_order_id": sl_order_id,
            "tp_order_id": tp_order_id
        }

    async def _record_execution(
        self,
        signal_id: UUID,
        subscription_id: UUID,
        user_id: UUID,
        exchange_account_id: UUID,
        status: str,
        exchange_order_id: Optional[str],
        executed_price: Optional[float],
        executed_quantity: Optional[float],
        error_message: Optional[str],
        error_code: Optional[str],
        execution_time_ms: Optional[int] = None,
        sl_order_id: Optional[str] = None,
        tp_order_id: Optional[str] = None,
        sl_price: Optional[float] = None,
        tp_price: Optional[float] = None
    ):
        """Record execution result in database including SL/TP orders"""
        await self.db.execute("""
            INSERT INTO bot_signal_executions (
                signal_id, subscription_id, user_id, exchange_account_id, status,
                exchange_order_id, executed_price, executed_quantity,
                error_message, error_code, execution_time_ms,
                stop_loss_order_id, take_profit_order_id,
                stop_loss_price, take_profit_price,
                created_at, completed_at
            ) VALUES ($1, $2, $3, $4, $5, $6, $7, $8, $9, $10, $11, $12, $13, $14, $15, NOW(), NOW())
        """,
            signal_id, subscription_id, user_id, exchange_account_id, status,
            exchange_order_id, executed_price, executed_quantity,
            error_message, error_code, execution_time_ms,
            sl_order_id, tp_order_id, sl_price, tp_price
        )

    async def _update_subscription_stats(
        self, subscription_id: UUID, success: bool
    ):
        """Update subscription statistics after execution"""
        if success:
            await self.db.execute("""
                UPDATE bot_subscriptions
                SET total_signals_received = total_signals_received + 1,
                    total_orders_executed = total_orders_executed + 1,
                    last_signal_at = NOW(),
                    updated_at = NOW()
                WHERE id = $1
            """, subscription_id)
        else:
            await self.db.execute("""
                UPDATE bot_subscriptions
                SET total_signals_received = total_signals_received + 1,
                    total_orders_failed = total_orders_failed + 1,
                    last_signal_at = NOW(),
                    updated_at = NOW()
                WHERE id = $1
            """, subscription_id)

    async def _create_open_trade_record(
        self,
        subscription_id: UUID,
        user_id: UUID,
        signal_id: UUID,
        ticker: str,
        action: str,
        entry_price: float,
        quantity: float,
        sl_order_id: Optional[str],
        tp_order_id: Optional[str],
        sl_price: Optional[float],
        tp_price: Optional[float],
        leverage: int = 10,
        margin_usd: float = 20.0
    ):
        """
        Create a bot_trade record when a trade is opened.
        This allows tracking of open trades and proper P&L calculation when closed.
        """
        try:
            direction = "long" if action == "buy" else "short"

            # Get signal_execution_id
            execution = await self.db.fetchrow("""
                SELECT id FROM bot_signal_executions
                WHERE signal_id = $1 AND subscription_id = $2
                ORDER BY created_at DESC LIMIT 1
            """, signal_id, subscription_id)

            signal_execution_id = execution["id"] if execution else None

            # Insert open trade record
            await self.db.execute("""
                INSERT INTO bot_trades (
                    subscription_id, user_id, signal_execution_id,
                    symbol, side, direction,
                    entry_price, entry_quantity, entry_time,
                    sl_order_id, tp_order_id,
                    status, is_winner,
                    created_at, updated_at
                ) VALUES (
                    $1, $2, $3,
                    $4, $5, $6,
                    $7, $8, NOW(),
                    $9, $10,
                    'open', false,
                    NOW(), NOW()
                )
            """,
                subscription_id, user_id, signal_execution_id,
                ticker.replace("-", ""), action, direction,
                entry_price, quantity,
                sl_order_id, tp_order_id
            )

            # Update subscription current_positions count
            await self.db.execute("""
                UPDATE bot_subscriptions
                SET current_positions = current_positions + 1,
                    updated_at = NOW()
                WHERE id = $1
            """, subscription_id)

            logger.info(
                "Open trade record created",
                subscription_id=str(subscription_id),
                ticker=ticker,
                direction=direction,
                entry_price=entry_price
            )

        except Exception as e:
            logger.error(
                "Failed to create open trade record",
                error=str(e),
                subscription_id=str(subscription_id),
                ticker=ticker
            )

    async def _create_trade_opened_notification(
        self,
        user_id: UUID,
        bot_name: str,
        ticker: str,
        action: str,
        entry_price: float,
        quantity: float,
        sl_price: Optional[float],
        tp_price: Optional[float],
        leverage: int = 10,
        margin_usd: float = 20.0
    ):
        """
        Create notification when bot opens a trade.
        """
        try:
            direction = "LONG" if action == "buy" else "SHORT"

            # Calculate SL/TP percentages
            sl_pct = abs((sl_price - entry_price) / entry_price * 100) if sl_price else 0
            tp_pct = abs((tp_price - entry_price) / entry_price * 100) if tp_price else 0

            title = f"Trade Aberto: {ticker}"
            message = (
                f"Bot: {bot_name}\n"
                f"{direction} | Margem: ${margin_usd:.0f} | {leverage}x\n"
                f"Entrada: ${entry_price:.2f}\n"
                f"SL: ${sl_price:.2f} ({sl_pct:.1f}%) | TP: ${tp_price:.2f} ({tp_pct:.1f}%)"
            )

            metadata_json = json.dumps({
                "bot_name": bot_name,
                "ticker": ticker,
                "direction": direction,
                "entry_price": entry_price,
                "quantity": quantity,
                "sl_price": sl_price,
                "tp_price": tp_price,
                "leverage": leverage,
                "margin_usd": margin_usd
            })

            await self.db.execute("""
                INSERT INTO notifications (
                    type, category, title, message, user_id,
                    metadata, created_at, updated_at
                ) VALUES ('info', 'bot', $1, $2, $3, $4::jsonb, NOW(), NOW())
            """,
                title,
                message,
                user_id,
                metadata_json
            )

            logger.info(
                "Trade opened notification created",
                user_id=str(user_id),
                ticker=ticker,
                direction=direction
            )

        except Exception as e:
            logger.error(
                "Failed to create trade opened notification",
                error=str(e),
                user_id=str(user_id)
            )

    async def _complete_signal(
        self,
        signal_id: UUID,
        total_subscribers: int,
        successful: int,
        failed: int,
        duration_ms: int = None
    ):
        """Mark signal as completed with final statistics"""
        await self.db.execute("""
            UPDATE bot_signals
            SET total_subscribers = $1,
                successful_executions = $2,
                failed_executions = $3,
                broadcast_duration_ms = $4,
                completed_at = NOW()
            WHERE id = $5
        """, total_subscribers, successful, failed, duration_ms, signal_id)
<|MERGE_RESOLUTION|>--- conflicted
+++ resolved
@@ -1,1035 +1,1020 @@
-"""
-Bot Broadcast Service
-Handles broadcasting master signals to all active bot subscriptions
-Supports multiple exchanges (Binance, Bybit, OKX, etc)
-"""
-import asyncio
-import json
-from decimal import Decimal
-from typing import Dict, List, Optional
-from datetime import datetime
-from uuid import UUID
-
-import structlog
-from infrastructure.exchanges.binance_connector import BinanceConnector
-from infrastructure.exchanges.bybit_connector import BybitConnector
-from infrastructure.exchanges.bingx_connector import BingXConnector
-from infrastructure.exchanges.bitget_connector import BitgetConnector
-from infrastructure.services.bot_trade_tracker_service import BotTradeTrackerService
-
-logger = structlog.get_logger(__name__)
-
-
-class BotBroadcastService:
-    """
-    Service responsible for broadcasting trading signals from master bot
-    to all active client subscriptions across multiple exchanges
-    """
-
-    def __init__(self, db_pool):
-        self.db = db_pool
-        self.trade_tracker = BotTradeTrackerService(db_pool)
-        self.exchange_connectors = {
-            "binance": BinanceConnector,
-            "bybit": BybitConnector,
-            "bingx": BingXConnector,
-            "bitget": BitgetConnector,
-        }
-
-    async def broadcast_signal(
-        self,
-        bot_id: UUID,
-        ticker: str,
-        action: str,
-        source_ip: str = "unknown",
-        payload: Optional[Dict] = None
-    ) -> Dict:
-        """
-        Broadcast a trading signal to all active subscriptions of a bot
-
-        Args:
-            bot_id: UUID of the bot sending the signal
-            ticker: Trading pair (e.g., "BTCUSDT")
-            action: Trade action ("buy", "sell", "close")
-            source_ip: IP address of signal source
-            payload: Original payload from TradingView
-
-        Returns:
-            Dict with broadcast results and statistics
-        """
-        start_time = datetime.utcnow()
-
-        logger.info(
-            "Starting signal broadcast",
-            bot_id=str(bot_id),
-            ticker=ticker,
-            action=action
-        )
-
-        # 1. Get bot configuration to validate allowed_directions
-        bot = await self.db.fetchrow("""
-            SELECT id, name, allowed_directions
-            FROM bots
-            WHERE id = $1
-        """, bot_id)
-
-        if not bot:
-            logger.error("Bot not found", bot_id=str(bot_id))
-            raise ValueError(f"Bot {bot_id} not found")
-
-        # 2. Validate if action is allowed based on bot configuration
-        allowed_directions = bot["allowed_directions"]
-
-        if allowed_directions == "buy_only" and action.lower() not in ["buy", "close", "close_all"]:
-            logger.warning(
-                "Bot only allows BUY orders, ignoring signal",
-                bot_id=str(bot_id),
-                action=action,
-                allowed_directions=allowed_directions
-            )
-            end_time = datetime.utcnow()
-            duration_ms = int((end_time - start_time).total_seconds() * 1000)
-            return {
-                "success": False,
-                "signal_id": None,
-                "total_subscribers": 0,
-                "successful": 0,
-                "failed": 0,
-                "duration_ms": duration_ms,
-                "message": f"Bot '{bot['name']}' only allows BUY orders. Signal ignored."
-            }
-
-        if allowed_directions == "sell_only" and action.lower() not in ["sell", "close", "close_all"]:
-            logger.warning(
-                "Bot only allows SELL orders, ignoring signal",
-                bot_id=str(bot_id),
-                action=action,
-                allowed_directions=allowed_directions
-            )
-            end_time = datetime.utcnow()
-            duration_ms = int((end_time - start_time).total_seconds() * 1000)
-            return {
-                "success": False,
-                "signal_id": None,
-                "total_subscribers": 0,
-                "successful": 0,
-                "failed": 0,
-                "duration_ms": duration_ms,
-                "message": f"Bot '{bot['name']}' only allows SELL orders. Signal ignored."
-            }
-
-        logger.info(
-            "Signal direction validated",
-            bot_id=str(bot_id),
-            action=action,
-            allowed_directions=allowed_directions
-        )
-
-        # 3. Create signal record
-        signal_id = await self._create_signal_record(
-            bot_id, ticker, action, source_ip, payload
-        )
-
-        # 4. Get all active subscriptions for this bot
-        subscriptions = await self._get_active_subscriptions(bot_id)
-
-        if not subscriptions:
-            logger.warning(
-                "No active subscriptions found for bot",
-                bot_id=str(bot_id)
-            )
-            # Calculate duration even with no subscriptions
-            end_time = datetime.utcnow()
-            duration_ms = int((end_time - start_time).total_seconds() * 1000)
-            await self._complete_signal(signal_id, 0, 0, 0, duration_ms)
-            return {
-                "success": True,
-                "signal_id": str(signal_id),
-                "total_subscribers": 0,
-                "successful": 0,
-                "failed": 0,
-                "duration_ms": duration_ms
-            }
-
-        logger.info(
-            f"Broadcasting to {len(subscriptions)} active subscriptions",
-            bot_id=str(bot_id),
-            subscribers=len(subscriptions)
-        )
-
-        # 3. Execute orders for all subscriptions in parallel
-        tasks = [
-            self._execute_for_subscription(
-                signal_id=signal_id,
-                subscription=sub,
-                ticker=ticker,
-                action=action
-            )
-            for sub in subscriptions
-        ]
-
-        results = await asyncio.gather(*tasks, return_exceptions=True)
-
-        # 4. Count successes and failures
-        successful = sum(
-            1 for r in results
-            if not isinstance(r, Exception) and r.get("success")
-        )
-        failed = len(results) - successful
-
-        # 5. Calculate broadcast duration
-        end_time = datetime.utcnow()
-        duration_ms = int((end_time - start_time).total_seconds() * 1000)
-
-        # 6. Update signal record with final statistics
-        await self._complete_signal(
-            signal_id,
-            len(subscriptions),
-            successful,
-            failed,
-            duration_ms
-        )
-
-        logger.info(
-            "Signal broadcast completed",
-            signal_id=str(signal_id),
-            total=len(subscriptions),
-            successful=successful,
-            failed=failed,
-            duration_ms=duration_ms
-        )
-
-        return {
-            "success": True,
-            "signal_id": str(signal_id),
-            "total_subscribers": len(subscriptions),
-            "successful": successful,
-            "failed": failed,
-            "duration_ms": duration_ms
-        }
-
-    async def _create_signal_record(
-        self,
-        bot_id: UUID,
-        ticker: str,
-        action: str,
-        source_ip: str,
-        payload: Optional[Dict]
-    ) -> UUID:
-        """Create a new signal record in database"""
-        # Convert payload dict to JSON string for JSONB column
-        payload_json = json.dumps(payload or {})
-
-        signal_id = await self.db.fetchval("""
-            INSERT INTO bot_signals (
-                bot_id, ticker, action, source_ip, payload, created_at
-            ) VALUES ($1, $2, $3, $4, $5::jsonb, NOW())
-            RETURNING id
-        """, bot_id, ticker, action, source_ip, payload_json)
-
-        return signal_id
-
-    async def _get_active_subscriptions(self, bot_id: UUID) -> List[Dict]:
-        """Get all active subscriptions for a bot with exchange credentials"""
-        subscriptions = await self.db.fetch("""
-            SELECT
-                bs.id as subscription_id,
-                bs.user_id,
-                bs.custom_leverage,
-                bs.custom_margin_usd,
-                bs.custom_stop_loss_pct,
-                bs.custom_take_profit_pct,
-                bs.max_daily_loss_usd,
-                bs.current_daily_loss_usd,
-                bs.max_concurrent_positions,
-                bs.current_positions,
-                ea.id as exchange_account_id,
-                ea.exchange,
-                ea.api_key,
-                ea.secret_key as api_secret,
-                COALESCE(ea.position_mode, 'hedge') as position_mode,
-                b.name as bot_name,
-                b.default_leverage,
-                b.default_margin_usd,
-                b.default_stop_loss_pct,
-                b.default_take_profit_pct,
-                b.market_type,
-                u.email
-            FROM bot_subscriptions bs
-            INNER JOIN exchange_accounts ea ON ea.id = bs.exchange_account_id
-            INNER JOIN bots b ON b.id = bs.bot_id
-            INNER JOIN users u ON u.id = bs.user_id
-            WHERE bs.bot_id = $1
-              AND bs.status = 'active'
-              AND ea.is_active = true
-        """, bot_id)
-
-        return [dict(sub) for sub in subscriptions]
-
-    async def _execute_for_subscription(
-        self,
-        signal_id: UUID,
-        subscription: Dict,
-        ticker: str,
-        action: str
-    ) -> Dict:
-        """
-        Execute order for a single subscription
-
-        Args:
-            signal_id: UUID of the signal being broadcast
-            subscription: Subscription data with user and exchange info
-            ticker: Trading pair
-            action: Trade action
-
-        Returns:
-            Dict with execution result
-        """
-        execution_start = datetime.utcnow()
-        subscription_id = subscription["subscription_id"]
-        user_id = subscription["user_id"]
-
-        try:
-            # 1. Risk management checks
-            risk_check = await self._check_risk_limits(subscription)
-            if not risk_check["allowed"]:
-                logger.warning(
-                    "Execution skipped due to risk limits",
-                    user_id=str(user_id),
-                    reason=risk_check["reason"]
-                )
-                await self._record_execution(
-                    signal_id, subscription_id, user_id,
-                    subscription["exchange_account_id"],
-                    "skipped", None, None, None,
-                    risk_check["reason"], None
-                )
-                return {"success": False, "skipped": True, "reason": risk_check["reason"]}
-
-            # 2. Get effective configuration (custom or default)
-            config = self._get_effective_config(subscription)
-
-            # 3. Get exchange connector
-            exchange = subscription["exchange"].lower()
-            if exchange not in self.exchange_connectors:
-                raise ValueError(f"Exchange {exchange} not supported yet")
-
-            connector = self.exchange_connectors[exchange](
-                api_key=subscription["api_key"],
-                api_secret=subscription["api_secret"],
-                testnet=False
-            )
-
-            # Normalize ticker to exchange format
-            # TradingView sends "ETH-USDT", Binance needs "ETHUSDT", BingX handles both
-            ticker = ticker.replace("-", "")
-
-            # 4. Get current price
-            current_price = await connector.get_current_price(ticker)
-
-            # 5. Calculate quantity based on margin and leverage
-            margin_usd = Decimal(str(config["margin_usd"]))
-            leverage = config["leverage"]
-            price = Decimal(str(current_price))
-
-            quantity = (margin_usd * Decimal(str(leverage))) / price
-            quantity = float(quantity)
-
-<<<<<<< HEAD
-            # 6. Set leverage on exchange
-            if subscription["market_type"] == "futures":
-                await connector.set_leverage(ticker, leverage)
-
-            # 7. Execute order based on action
-            order_result = None
-            sl_order_id = None
-            tp_order_id = None
-            sl_price = None
-            tp_price = None
-
-            # BingX: Detectar position_mode automaticamente da API (não do banco)
-=======
-            # 6. Detectar position_mode ANTES de set_leverage (necessário para BingX One-Way Mode)
->>>>>>> 6fdecb8f
-            position_side = None
-            if exchange == "bingx":
-                # Detectar modo da conta diretamente da BingX API
-                try:
-                    position_mode_result = await connector.get_position_mode()
-                    is_hedge_mode = position_mode_result.get("dualSidePosition", True)
-                    position_mode = "hedge" if is_hedge_mode else "one-way"
-                except Exception as e:
-                    logger.warning(
-                        f"Falha ao detectar position_mode da BingX, usando default 'hedge': {e}",
-                        user_id=str(user_id)
-                    )
-                    position_mode = "hedge"
-                    is_hedge_mode = True
-
-                if is_hedge_mode:
-                    # Hedge Mode: LONG para BUY, SHORT para SELL
-                    position_side = "LONG" if action.lower() == "buy" else "SHORT"
-                else:
-                    # One-Way Mode: usar BOTH
-                    position_side = "BOTH"
-                logger.info(
-                    f"BingX position_mode={position_mode} (detectado da API), position_side={position_side}",
-                    user_id=str(user_id)
-                )
-
-            # 7. Set leverage on exchange (com position_side correto para BingX)
-            if subscription["market_type"] == "futures":
-                if exchange == "bingx" and position_side:
-                    # BingX: passar position_side para set_leverage
-                    await connector.set_leverage(ticker, leverage, position_side)
-                else:
-                    await connector.set_leverage(ticker, leverage)
-
-            # 8. Execute order based on action
-            order_result = None
-            sl_order_id = None
-            tp_order_id = None
-            sl_price = None
-            tp_price = None
-
-            if action.lower() in ["buy", "sell"]:
-                # ================================================================
-                # STRATEGY PATTERN: Usar execute_order_with_sl_tp()
-                # Cada connector implementa a lógica específica da exchange:
-                # - Binance: SL/TP na mesma chamada da ordem principal
-                # - BingX: Ordem principal + delay + SL/TP separados
-                # ================================================================
-
-                # Calcular preços de SL/TP
-                sl_tp_prices = self._calculate_sl_tp_prices(
-                    action=action.lower(),
-                    entry_price=float(current_price),
-                    stop_loss_pct=config["stop_loss_pct"],
-                    take_profit_pct=config["take_profit_pct"]
-                )
-                sl_price = sl_tp_prices["stop_loss"]
-                tp_price = sl_tp_prices["take_profit"]
-
-                logger.info(
-                    f"🚀 Executando ordem via execute_order_with_sl_tp ({exchange.upper()})",
-                    user_id=str(user_id),
-                    ticker=ticker,
-                    side=action.upper(),
-                    quantity=quantity,
-                    leverage=config["leverage"],
-                    sl_price=sl_price,
-                    tp_price=tp_price
-                )
-
-                # Chamar método unificado - cada connector sabe como lidar
-                order_result = await connector.execute_order_with_sl_tp(
-                    symbol=ticker,
-                    side=action.upper(),
-                    quantity=quantity,
-                    leverage=config["leverage"],
-                    stop_loss_price=sl_price,
-                    take_profit_price=tp_price,
-                    position_side=position_side  # BingX usa, Binance ignora via **kwargs
-                )
-
-                # Extrair IDs de SL/TP do resultado
-                if order_result and order_result.get("success"):
-                    sl_order_id = order_result.get("stop_loss_order_id")
-                    tp_order_id = order_result.get("take_profit_order_id")
-                    logger.info(
-                        f"✅ Ordem + SL/TP executados via método unificado ({exchange.upper()})",
-                        user_id=str(user_id),
-                        order_id=order_result.get("orderId"),
-                        sl_order_id=sl_order_id,
-                        tp_order_id=tp_order_id
-                    )
-
-            elif action.lower() == "close":
-                # Close existing position and record the trade
-                # First, get position info before closing to calculate P&L
-                position_before = await connector.get_position(ticker)
-
-                order_result = await connector.close_position(ticker)
-
-                # Track the closed trade for P&L metrics
-                if order_result and position_before:
-                    realized_pnl = float(position_before.get("unRealizedProfit", 0))
-                    if realized_pnl != 0:
-                        await self.trade_tracker.process_position_close(
-                            subscription_id=subscription_id,
-                            ticker=ticker,
-                            exchange_order_id=str(order_result.get("orderId", "")),
-                            realized_pnl=realized_pnl
-                        )
-
-            # 9. Calculate execution time
-            execution_end = datetime.utcnow()
-            execution_time_ms = int(
-                (execution_end - execution_start).total_seconds() * 1000
-            )
-
-            # 10. Record successful execution with SL/TP info
-            exchange_order_id = order_result.get("orderId") if order_result else None
-            executed_price = order_result.get("avgPrice") or current_price
-            executed_qty = order_result.get("executedQty") or quantity
-
-            await self._record_execution(
-                signal_id, subscription_id, user_id,
-                subscription["exchange_account_id"],
-                "success", exchange_order_id, executed_price, executed_qty,
-                None, None, execution_time_ms,
-                sl_order_id, tp_order_id, sl_price, tp_price
-            )
-
-            # 10. Update subscription statistics
-            await self._update_subscription_stats(subscription_id, True)
-
-            # 11. Create bot_trade record for open trade (for P&L tracking)
-            if action.lower() in ["buy", "sell"]:
-                await self._create_open_trade_record(
-                    subscription_id=subscription_id,
-                    user_id=user_id,
-                    signal_id=signal_id,
-                    ticker=ticker,
-                    action=action.lower(),
-                    entry_price=float(executed_price or current_price),
-                    quantity=float(executed_qty or quantity),
-                    sl_order_id=sl_order_id,
-                    tp_order_id=tp_order_id,
-                    sl_price=sl_price,
-                    tp_price=tp_price,
-                    leverage=config.get("leverage", 10),
-                    margin_usd=config.get("margin_usd", 20)
-                )
-
-            # 12. Create notification for trade opened
-            await self._create_trade_opened_notification(
-                user_id=user_id,
-                bot_name=subscription.get("bot_name", "Bot"),
-                ticker=ticker,
-                action=action.lower(),
-                entry_price=float(executed_price or current_price),
-                quantity=float(executed_qty or quantity),
-                sl_price=sl_price,
-                tp_price=tp_price,
-                leverage=config.get("leverage", 10),
-                margin_usd=config.get("margin_usd", 20)
-            )
-
-            logger.info(
-                "Order executed successfully",
-                user_id=str(user_id),
-                ticker=ticker,
-                action=action,
-                exchange_order_id=exchange_order_id,
-                execution_time_ms=execution_time_ms
-            )
-
-            return {
-                "success": True,
-                "user_id": str(user_id),
-                "exchange_order_id": exchange_order_id
-            }
-
-        except Exception as e:
-            logger.error(
-                "Order execution failed",
-                user_id=str(user_id),
-                ticker=ticker,
-                error=str(e),
-                exc_info=True
-            )
-
-            # Record failed execution
-            execution_end = datetime.utcnow()
-            execution_time_ms = int(
-                (execution_end - execution_start).total_seconds() * 1000
-            )
-
-            await self._record_execution(
-                signal_id, subscription_id, user_id,
-                subscription["exchange_account_id"],
-                "failed", None, None, None,
-                str(e), None, execution_time_ms,
-                None, None, None, None  # No SL/TP for failed orders
-            )
-
-            # Update subscription statistics
-            await self._update_subscription_stats(subscription_id, False)
-
-            return {
-                "success": False,
-                "user_id": str(user_id),
-                "error": str(e)
-            }
-
-    async def _check_risk_limits(self, subscription: Dict) -> Dict:
-        """Check if subscription has exceeded risk limits"""
-        # Check daily loss limit
-        current_loss = subscription.get("current_daily_loss_usd", 0)
-        max_loss = subscription.get("max_daily_loss_usd", 999999)
-
-        if current_loss >= max_loss:
-            return {
-                "allowed": False,
-                "reason": f"Daily loss limit reached: ${current_loss:.2f} >= ${max_loss:.2f}"
-            }
-
-        # Check concurrent positions limit - CALCULATE IN REAL-TIME from bot_trades
-        max_positions = subscription.get("max_concurrent_positions", 999)
-
-        # Query real open trades count from bot_trades table
-        current_positions = await self.db.fetchval("""
-            SELECT COUNT(*) FROM bot_trades
-            WHERE subscription_id = $1
-              AND status = 'open'
-        """, subscription["subscription_id"])
-
-        logger.info(
-            "Risk check - concurrent positions",
-            subscription_id=str(subscription["subscription_id"]),
-            current_positions=current_positions,
-            max_positions=max_positions
-        )
-
-        if current_positions >= max_positions:
-            return {
-                "allowed": False,
-                "reason": f"Max concurrent positions reached: {current_positions}/{max_positions}"
-            }
-
-        return {"allowed": True}
-
-    def _get_effective_config(self, subscription: Dict) -> Dict:
-        """Get effective configuration (custom overrides default)"""
-        return {
-            "leverage": subscription["custom_leverage"] or subscription["default_leverage"],
-            "margin_usd": subscription["custom_margin_usd"] or subscription["default_margin_usd"],
-            "stop_loss_pct": subscription["custom_stop_loss_pct"] or subscription["default_stop_loss_pct"],
-            "take_profit_pct": subscription["custom_take_profit_pct"] or subscription["default_take_profit_pct"],
-        }
-
-    def _calculate_sl_tp_prices(
-        self,
-        action: str,
-        entry_price: float,
-        stop_loss_pct: float,
-        take_profit_pct: float
-    ) -> Dict[str, float]:
-        """
-        Calculate Stop Loss and Take Profit prices based on entry price and percentages
-
-        Args:
-            action: "buy" or "sell"
-            entry_price: Entry price of the order
-            stop_loss_pct: Stop loss percentage (e.g., 3.0 for 3%)
-            take_profit_pct: Take profit percentage (e.g., 5.0 for 5%)
-
-        Returns:
-            Dict with "stop_loss" and "take_profit" prices
-        """
-        # Convert to float to avoid Decimal/float type errors
-        entry_price = float(entry_price)
-        stop_loss_pct = float(stop_loss_pct)
-        take_profit_pct = float(take_profit_pct)
-
-        if action == "buy":
-            # Long position
-            sl_price = entry_price * (1 - stop_loss_pct / 100)
-            tp_price = entry_price * (1 + take_profit_pct / 100)
-        else:  # sell
-            # Short position
-            sl_price = entry_price * (1 + stop_loss_pct / 100)
-            tp_price = entry_price * (1 - take_profit_pct / 100)
-
-        return {
-            "stop_loss": round(sl_price, 2),
-            "take_profit": round(tp_price, 2)
-        }
-
-    async def _create_sl_tp_orders(
-        self,
-        connector,
-        ticker: str,
-        action: str,
-        quantity: float,
-        sl_price: float,
-        tp_price: float,
-        exchange: str,  # Added: exchange name to determine which params to use
-        max_retries: int = 3
-    ) -> Dict[str, Optional[str]]:
-        """
-        Create Stop Loss and Take Profit orders with retry logic
-
-        Args:
-            connector: Exchange connector instance
-            ticker: Trading pair
-            action: "buy" or "sell" (determines exit side)
-            quantity: Quantity to close
-            sl_price: Stop loss trigger price
-            tp_price: Take profit trigger price
-            exchange: Exchange name (e.g., "binance", "bingx")
-            max_retries: Maximum number of retry attempts
-
-        Returns:
-            Dict with "sl_order_id" and "tp_order_id"
-        """
-        # Determine exit side (opposite of entry) and position side for Hedge Mode
-        exit_side = "SELL" if action == "buy" else "BUY"
-        position_side = "LONG" if action == "buy" else "SHORT"
-
-        sl_order_id = None
-        tp_order_id = None
-
-        # ✅ BINANCE: Normalizar preços de SL/TP para evitar erro de precisão
-        # Erro -1111: "Precision is over the maximum defined for this asset"
-        print(f"🔍 DEBUG _create_sl_tp_orders: exchange={exchange}, connector_type={type(connector).__name__}, has_normalize={hasattr(connector, 'normalize_price')}")
-        if exchange == "binance" and hasattr(connector, 'normalize_price'):
-            try:
-                original_sl = sl_price
-                original_tp = tp_price
-                sl_price = await connector.normalize_price(ticker, sl_price, is_futures=True)
-                tp_price = await connector.normalize_price(ticker, tp_price, is_futures=True)
-                logger.info(
-                    f"✅ Binance SL/TP preços normalizados: SL={original_sl}→{sl_price}, TP={original_tp}→{tp_price}",
-                    ticker=ticker
-                )
-            except Exception as e:
-                import traceback
-                logger.error(f"⚠️ Erro ao normalizar preços SL/TP: {e}")
-                logger.error(f"⚠️ Traceback: {traceback.format_exc()}")
-
-        # Try to create Stop Loss with retry
-        for attempt in range(max_retries):
-            try:
-                logger.info(
-                    f"Creating Stop Loss order (attempt {attempt + 1}/{max_retries})",
-                    ticker=ticker,
-                    sl_price=sl_price,
-                    exchange=exchange,
-                    position_side=position_side if exchange == "bingx" else "N/A"
-                )
-
-                # BingX: requires position_side for Hedge Mode
-                # Binance: does NOT accept position_side parameter
-                if exchange == "bingx":
-                    sl_result = await connector.create_stop_loss_order(
-                        symbol=ticker,
-                        side=exit_side,
-                        quantity=quantity,
-                        stop_price=sl_price,
-                        position_side=position_side
-                    )
-                else:
-                    # Binance and other exchanges that don't use position_side
-                    sl_result = await connector.create_stop_loss_order(
-                        symbol=ticker,
-                        side=exit_side,
-                        quantity=quantity,
-                        stop_price=sl_price
-                    )
-
-                if sl_result.get("success"):
-                    sl_order_id = sl_result.get("order_id")
-                    logger.info("Stop Loss order created successfully", order_id=sl_order_id)
-                    break
-                else:
-                    raise Exception(sl_result.get("error", "Unknown error"))
-
-            except Exception as e:
-                logger.warning(
-                    f"Stop Loss creation failed (attempt {attempt + 1})",
-                    error=str(e)
-                )
-                if attempt < max_retries - 1:
-                    await asyncio.sleep(2 ** attempt)  # Exponential backoff: 1s, 2s, 4s
-                    continue
-                else:
-                    logger.error(
-                        "CRITICAL: Stop Loss creation failed after all retries",
-                        ticker=ticker,
-                        error=str(e)
-                    )
-
-        # Try to create Take Profit with retry
-        for attempt in range(max_retries):
-            try:
-                logger.info(
-                    f"Creating Take Profit order (attempt {attempt + 1}/{max_retries})",
-                    ticker=ticker,
-                    tp_price=tp_price,
-                    exchange=exchange,
-                    position_side=position_side if exchange == "bingx" else "N/A"
-                )
-
-                # BingX: requires position_side for Hedge Mode
-                # Binance: does NOT accept position_side parameter
-                if exchange == "bingx":
-                    tp_result = await connector.create_take_profit_order(
-                        symbol=ticker,
-                        side=exit_side,
-                        quantity=quantity,
-                        stop_price=tp_price,
-                        position_side=position_side
-                    )
-                else:
-                    # Binance and other exchanges that don't use position_side
-                    tp_result = await connector.create_take_profit_order(
-                        symbol=ticker,
-                        side=exit_side,
-                        quantity=quantity,
-                        stop_price=tp_price
-                    )
-
-                if tp_result.get("success"):
-                    tp_order_id = tp_result.get("order_id")
-                    logger.info("Take Profit order created successfully", order_id=tp_order_id)
-                    break
-                else:
-                    raise Exception(tp_result.get("error", "Unknown error"))
-
-            except Exception as e:
-                logger.warning(
-                    f"Take Profit creation failed (attempt {attempt + 1})",
-                    error=str(e)
-                )
-                if attempt < max_retries - 1:
-                    await asyncio.sleep(2 ** attempt)  # Exponential backoff
-                    continue
-                else:
-                    logger.error(
-                        "CRITICAL: Take Profit creation failed after all retries",
-                        ticker=ticker,
-                        error=str(e)
-                    )
-
-        return {
-            "sl_order_id": sl_order_id,
-            "tp_order_id": tp_order_id
-        }
-
-    async def _record_execution(
-        self,
-        signal_id: UUID,
-        subscription_id: UUID,
-        user_id: UUID,
-        exchange_account_id: UUID,
-        status: str,
-        exchange_order_id: Optional[str],
-        executed_price: Optional[float],
-        executed_quantity: Optional[float],
-        error_message: Optional[str],
-        error_code: Optional[str],
-        execution_time_ms: Optional[int] = None,
-        sl_order_id: Optional[str] = None,
-        tp_order_id: Optional[str] = None,
-        sl_price: Optional[float] = None,
-        tp_price: Optional[float] = None
-    ):
-        """Record execution result in database including SL/TP orders"""
-        await self.db.execute("""
-            INSERT INTO bot_signal_executions (
-                signal_id, subscription_id, user_id, exchange_account_id, status,
-                exchange_order_id, executed_price, executed_quantity,
-                error_message, error_code, execution_time_ms,
-                stop_loss_order_id, take_profit_order_id,
-                stop_loss_price, take_profit_price,
-                created_at, completed_at
-            ) VALUES ($1, $2, $3, $4, $5, $6, $7, $8, $9, $10, $11, $12, $13, $14, $15, NOW(), NOW())
-        """,
-            signal_id, subscription_id, user_id, exchange_account_id, status,
-            exchange_order_id, executed_price, executed_quantity,
-            error_message, error_code, execution_time_ms,
-            sl_order_id, tp_order_id, sl_price, tp_price
-        )
-
-    async def _update_subscription_stats(
-        self, subscription_id: UUID, success: bool
-    ):
-        """Update subscription statistics after execution"""
-        if success:
-            await self.db.execute("""
-                UPDATE bot_subscriptions
-                SET total_signals_received = total_signals_received + 1,
-                    total_orders_executed = total_orders_executed + 1,
-                    last_signal_at = NOW(),
-                    updated_at = NOW()
-                WHERE id = $1
-            """, subscription_id)
-        else:
-            await self.db.execute("""
-                UPDATE bot_subscriptions
-                SET total_signals_received = total_signals_received + 1,
-                    total_orders_failed = total_orders_failed + 1,
-                    last_signal_at = NOW(),
-                    updated_at = NOW()
-                WHERE id = $1
-            """, subscription_id)
-
-    async def _create_open_trade_record(
-        self,
-        subscription_id: UUID,
-        user_id: UUID,
-        signal_id: UUID,
-        ticker: str,
-        action: str,
-        entry_price: float,
-        quantity: float,
-        sl_order_id: Optional[str],
-        tp_order_id: Optional[str],
-        sl_price: Optional[float],
-        tp_price: Optional[float],
-        leverage: int = 10,
-        margin_usd: float = 20.0
-    ):
-        """
-        Create a bot_trade record when a trade is opened.
-        This allows tracking of open trades and proper P&L calculation when closed.
-        """
-        try:
-            direction = "long" if action == "buy" else "short"
-
-            # Get signal_execution_id
-            execution = await self.db.fetchrow("""
-                SELECT id FROM bot_signal_executions
-                WHERE signal_id = $1 AND subscription_id = $2
-                ORDER BY created_at DESC LIMIT 1
-            """, signal_id, subscription_id)
-
-            signal_execution_id = execution["id"] if execution else None
-
-            # Insert open trade record
-            await self.db.execute("""
-                INSERT INTO bot_trades (
-                    subscription_id, user_id, signal_execution_id,
-                    symbol, side, direction,
-                    entry_price, entry_quantity, entry_time,
-                    sl_order_id, tp_order_id,
-                    status, is_winner,
-                    created_at, updated_at
-                ) VALUES (
-                    $1, $2, $3,
-                    $4, $5, $6,
-                    $7, $8, NOW(),
-                    $9, $10,
-                    'open', false,
-                    NOW(), NOW()
-                )
-            """,
-                subscription_id, user_id, signal_execution_id,
-                ticker.replace("-", ""), action, direction,
-                entry_price, quantity,
-                sl_order_id, tp_order_id
-            )
-
-            # Update subscription current_positions count
-            await self.db.execute("""
-                UPDATE bot_subscriptions
-                SET current_positions = current_positions + 1,
-                    updated_at = NOW()
-                WHERE id = $1
-            """, subscription_id)
-
-            logger.info(
-                "Open trade record created",
-                subscription_id=str(subscription_id),
-                ticker=ticker,
-                direction=direction,
-                entry_price=entry_price
-            )
-
-        except Exception as e:
-            logger.error(
-                "Failed to create open trade record",
-                error=str(e),
-                subscription_id=str(subscription_id),
-                ticker=ticker
-            )
-
-    async def _create_trade_opened_notification(
-        self,
-        user_id: UUID,
-        bot_name: str,
-        ticker: str,
-        action: str,
-        entry_price: float,
-        quantity: float,
-        sl_price: Optional[float],
-        tp_price: Optional[float],
-        leverage: int = 10,
-        margin_usd: float = 20.0
-    ):
-        """
-        Create notification when bot opens a trade.
-        """
-        try:
-            direction = "LONG" if action == "buy" else "SHORT"
-
-            # Calculate SL/TP percentages
-            sl_pct = abs((sl_price - entry_price) / entry_price * 100) if sl_price else 0
-            tp_pct = abs((tp_price - entry_price) / entry_price * 100) if tp_price else 0
-
-            title = f"Trade Aberto: {ticker}"
-            message = (
-                f"Bot: {bot_name}\n"
-                f"{direction} | Margem: ${margin_usd:.0f} | {leverage}x\n"
-                f"Entrada: ${entry_price:.2f}\n"
-                f"SL: ${sl_price:.2f} ({sl_pct:.1f}%) | TP: ${tp_price:.2f} ({tp_pct:.1f}%)"
-            )
-
-            metadata_json = json.dumps({
-                "bot_name": bot_name,
-                "ticker": ticker,
-                "direction": direction,
-                "entry_price": entry_price,
-                "quantity": quantity,
-                "sl_price": sl_price,
-                "tp_price": tp_price,
-                "leverage": leverage,
-                "margin_usd": margin_usd
-            })
-
-            await self.db.execute("""
-                INSERT INTO notifications (
-                    type, category, title, message, user_id,
-                    metadata, created_at, updated_at
-                ) VALUES ('info', 'bot', $1, $2, $3, $4::jsonb, NOW(), NOW())
-            """,
-                title,
-                message,
-                user_id,
-                metadata_json
-            )
-
-            logger.info(
-                "Trade opened notification created",
-                user_id=str(user_id),
-                ticker=ticker,
-                direction=direction
-            )
-
-        except Exception as e:
-            logger.error(
-                "Failed to create trade opened notification",
-                error=str(e),
-                user_id=str(user_id)
-            )
-
-    async def _complete_signal(
-        self,
-        signal_id: UUID,
-        total_subscribers: int,
-        successful: int,
-        failed: int,
-        duration_ms: int = None
-    ):
-        """Mark signal as completed with final statistics"""
-        await self.db.execute("""
-            UPDATE bot_signals
-            SET total_subscribers = $1,
-                successful_executions = $2,
-                failed_executions = $3,
-                broadcast_duration_ms = $4,
-                completed_at = NOW()
-            WHERE id = $5
-        """, total_subscribers, successful, failed, duration_ms, signal_id)
+"""
+Bot Broadcast Service
+Handles broadcasting master signals to all active bot subscriptions
+Supports multiple exchanges (Binance, Bybit, OKX, etc)
+"""
+import asyncio
+import json
+from decimal import Decimal
+from typing import Dict, List, Optional
+from datetime import datetime
+from uuid import UUID
+
+import structlog
+from infrastructure.exchanges.binance_connector import BinanceConnector
+from infrastructure.exchanges.bybit_connector import BybitConnector
+from infrastructure.exchanges.bingx_connector import BingXConnector
+from infrastructure.exchanges.bitget_connector import BitgetConnector
+from infrastructure.services.bot_trade_tracker_service import BotTradeTrackerService
+
+logger = structlog.get_logger(__name__)
+
+
+class BotBroadcastService:
+    """
+    Service responsible for broadcasting trading signals from master bot
+    to all active client subscriptions across multiple exchanges
+    """
+
+    def __init__(self, db_pool):
+        self.db = db_pool
+        self.trade_tracker = BotTradeTrackerService(db_pool)
+        self.exchange_connectors = {
+            "binance": BinanceConnector,
+            "bybit": BybitConnector,
+            "bingx": BingXConnector,
+            "bitget": BitgetConnector,
+        }
+
+    async def broadcast_signal(
+        self,
+        bot_id: UUID,
+        ticker: str,
+        action: str,
+        source_ip: str = "unknown",
+        payload: Optional[Dict] = None
+    ) -> Dict:
+        """
+        Broadcast a trading signal to all active subscriptions of a bot
+
+        Args:
+            bot_id: UUID of the bot sending the signal
+            ticker: Trading pair (e.g., "BTCUSDT")
+            action: Trade action ("buy", "sell", "close")
+            source_ip: IP address of signal source
+            payload: Original payload from TradingView
+
+        Returns:
+            Dict with broadcast results and statistics
+        """
+        start_time = datetime.utcnow()
+
+        logger.info(
+            "Starting signal broadcast",
+            bot_id=str(bot_id),
+            ticker=ticker,
+            action=action
+        )
+
+        # 1. Get bot configuration to validate allowed_directions
+        bot = await self.db.fetchrow("""
+            SELECT id, name, allowed_directions
+            FROM bots
+            WHERE id = $1
+        """, bot_id)
+
+        if not bot:
+            logger.error("Bot not found", bot_id=str(bot_id))
+            raise ValueError(f"Bot {bot_id} not found")
+
+        # 2. Validate if action is allowed based on bot configuration
+        allowed_directions = bot["allowed_directions"]
+
+        if allowed_directions == "buy_only" and action.lower() not in ["buy", "close", "close_all"]:
+            logger.warning(
+                "Bot only allows BUY orders, ignoring signal",
+                bot_id=str(bot_id),
+                action=action,
+                allowed_directions=allowed_directions
+            )
+            end_time = datetime.utcnow()
+            duration_ms = int((end_time - start_time).total_seconds() * 1000)
+            return {
+                "success": False,
+                "signal_id": None,
+                "total_subscribers": 0,
+                "successful": 0,
+                "failed": 0,
+                "duration_ms": duration_ms,
+                "message": f"Bot '{bot['name']}' only allows BUY orders. Signal ignored."
+            }
+
+        if allowed_directions == "sell_only" and action.lower() not in ["sell", "close", "close_all"]:
+            logger.warning(
+                "Bot only allows SELL orders, ignoring signal",
+                bot_id=str(bot_id),
+                action=action,
+                allowed_directions=allowed_directions
+            )
+            end_time = datetime.utcnow()
+            duration_ms = int((end_time - start_time).total_seconds() * 1000)
+            return {
+                "success": False,
+                "signal_id": None,
+                "total_subscribers": 0,
+                "successful": 0,
+                "failed": 0,
+                "duration_ms": duration_ms,
+                "message": f"Bot '{bot['name']}' only allows SELL orders. Signal ignored."
+            }
+
+        logger.info(
+            "Signal direction validated",
+            bot_id=str(bot_id),
+            action=action,
+            allowed_directions=allowed_directions
+        )
+
+        # 3. Create signal record
+        signal_id = await self._create_signal_record(
+            bot_id, ticker, action, source_ip, payload
+        )
+
+        # 4. Get all active subscriptions for this bot
+        subscriptions = await self._get_active_subscriptions(bot_id)
+
+        if not subscriptions:
+            logger.warning(
+                "No active subscriptions found for bot",
+                bot_id=str(bot_id)
+            )
+            # Calculate duration even with no subscriptions
+            end_time = datetime.utcnow()
+            duration_ms = int((end_time - start_time).total_seconds() * 1000)
+            await self._complete_signal(signal_id, 0, 0, 0, duration_ms)
+            return {
+                "success": True,
+                "signal_id": str(signal_id),
+                "total_subscribers": 0,
+                "successful": 0,
+                "failed": 0,
+                "duration_ms": duration_ms
+            }
+
+        logger.info(
+            f"Broadcasting to {len(subscriptions)} active subscriptions",
+            bot_id=str(bot_id),
+            subscribers=len(subscriptions)
+        )
+
+        # 3. Execute orders for all subscriptions in parallel
+        tasks = [
+            self._execute_for_subscription(
+                signal_id=signal_id,
+                subscription=sub,
+                ticker=ticker,
+                action=action
+            )
+            for sub in subscriptions
+        ]
+
+        results = await asyncio.gather(*tasks, return_exceptions=True)
+
+        # 4. Count successes and failures
+        successful = sum(
+            1 for r in results
+            if not isinstance(r, Exception) and r.get("success")
+        )
+        failed = len(results) - successful
+
+        # 5. Calculate broadcast duration
+        end_time = datetime.utcnow()
+        duration_ms = int((end_time - start_time).total_seconds() * 1000)
+
+        # 6. Update signal record with final statistics
+        await self._complete_signal(
+            signal_id,
+            len(subscriptions),
+            successful,
+            failed,
+            duration_ms
+        )
+
+        logger.info(
+            "Signal broadcast completed",
+            signal_id=str(signal_id),
+            total=len(subscriptions),
+            successful=successful,
+            failed=failed,
+            duration_ms=duration_ms
+        )
+
+        return {
+            "success": True,
+            "signal_id": str(signal_id),
+            "total_subscribers": len(subscriptions),
+            "successful": successful,
+            "failed": failed,
+            "duration_ms": duration_ms
+        }
+
+    async def _create_signal_record(
+        self,
+        bot_id: UUID,
+        ticker: str,
+        action: str,
+        source_ip: str,
+        payload: Optional[Dict]
+    ) -> UUID:
+        """Create a new signal record in database"""
+        # Convert payload dict to JSON string for JSONB column
+        payload_json = json.dumps(payload or {})
+
+        signal_id = await self.db.fetchval("""
+            INSERT INTO bot_signals (
+                bot_id, ticker, action, source_ip, payload, created_at
+            ) VALUES ($1, $2, $3, $4, $5::jsonb, NOW())
+            RETURNING id
+        """, bot_id, ticker, action, source_ip, payload_json)
+
+        return signal_id
+
+    async def _get_active_subscriptions(self, bot_id: UUID) -> List[Dict]:
+        """Get all active subscriptions for a bot with exchange credentials"""
+        subscriptions = await self.db.fetch("""
+            SELECT
+                bs.id as subscription_id,
+                bs.user_id,
+                bs.custom_leverage,
+                bs.custom_margin_usd,
+                bs.custom_stop_loss_pct,
+                bs.custom_take_profit_pct,
+                bs.max_daily_loss_usd,
+                bs.current_daily_loss_usd,
+                bs.max_concurrent_positions,
+                bs.current_positions,
+                ea.id as exchange_account_id,
+                ea.exchange,
+                ea.api_key,
+                ea.secret_key as api_secret,
+                COALESCE(ea.position_mode, 'hedge') as position_mode,
+                b.name as bot_name,
+                b.default_leverage,
+                b.default_margin_usd,
+                b.default_stop_loss_pct,
+                b.default_take_profit_pct,
+                b.market_type,
+                u.email
+            FROM bot_subscriptions bs
+            INNER JOIN exchange_accounts ea ON ea.id = bs.exchange_account_id
+            INNER JOIN bots b ON b.id = bs.bot_id
+            INNER JOIN users u ON u.id = bs.user_id
+            WHERE bs.bot_id = $1
+              AND bs.status = 'active'
+              AND ea.is_active = true
+        """, bot_id)
+
+        return [dict(sub) for sub in subscriptions]
+
+    async def _execute_for_subscription(
+        self,
+        signal_id: UUID,
+        subscription: Dict,
+        ticker: str,
+        action: str
+    ) -> Dict:
+        """
+        Execute order for a single subscription
+
+        Args:
+            signal_id: UUID of the signal being broadcast
+            subscription: Subscription data with user and exchange info
+            ticker: Trading pair
+            action: Trade action
+
+        Returns:
+            Dict with execution result
+        """
+        execution_start = datetime.utcnow()
+        subscription_id = subscription["subscription_id"]
+        user_id = subscription["user_id"]
+
+        try:
+            # 1. Risk management checks
+            risk_check = await self._check_risk_limits(subscription)
+            if not risk_check["allowed"]:
+                logger.warning(
+                    "Execution skipped due to risk limits",
+                    user_id=str(user_id),
+                    reason=risk_check["reason"]
+                )
+                await self._record_execution(
+                    signal_id, subscription_id, user_id,
+                    subscription["exchange_account_id"],
+                    "skipped", None, None, None,
+                    risk_check["reason"], None
+                )
+                return {"success": False, "skipped": True, "reason": risk_check["reason"]}
+
+            # 2. Get effective configuration (custom or default)
+            config = self._get_effective_config(subscription)
+
+            # 3. Get exchange connector
+            exchange = subscription["exchange"].lower()
+            if exchange not in self.exchange_connectors:
+                raise ValueError(f"Exchange {exchange} not supported yet")
+
+            connector = self.exchange_connectors[exchange](
+                api_key=subscription["api_key"],
+                api_secret=subscription["api_secret"],
+                testnet=False
+            )
+
+            # Normalize ticker to exchange format
+            # TradingView sends "ETH-USDT", Binance needs "ETHUSDT", BingX handles both
+            ticker = ticker.replace("-", "")
+
+            # 4. Get current price
+            current_price = await connector.get_current_price(ticker)
+
+            # 5. Calculate quantity based on margin and leverage
+            margin_usd = Decimal(str(config["margin_usd"]))
+            leverage = config["leverage"]
+            price = Decimal(str(current_price))
+
+            quantity = (margin_usd * Decimal(str(leverage))) / price
+            quantity = float(quantity)
+
+            # 6. Detectar position_mode ANTES de set_leverage (necessário para BingX One-Way Mode)
+            position_side = None
+            if exchange == "bingx":
+                # Detectar modo da conta diretamente da BingX API
+                try:
+                    position_mode_result = await connector.get_position_mode()
+                    is_hedge_mode = position_mode_result.get("dualSidePosition", True)
+                    position_mode = "hedge" if is_hedge_mode else "one-way"
+                except Exception as e:
+                    logger.warning(
+                        f"Falha ao detectar position_mode da BingX, usando default 'hedge': {e}",
+                        user_id=str(user_id)
+                    )
+                    position_mode = "hedge"
+                    is_hedge_mode = True
+
+                if is_hedge_mode:
+                    # Hedge Mode: LONG para BUY, SHORT para SELL
+                    position_side = "LONG" if action.lower() == "buy" else "SHORT"
+                else:
+                    # One-Way Mode: usar BOTH
+                    position_side = "BOTH"
+                logger.info(
+                    f"BingX position_mode={position_mode} (detectado da API), position_side={position_side}",
+                    user_id=str(user_id)
+                )
+
+            # 7. Set leverage on exchange (com position_side correto para BingX)
+            if subscription["market_type"] == "futures":
+                if exchange == "bingx" and position_side:
+                    # BingX: passar position_side para set_leverage
+                    await connector.set_leverage(ticker, leverage, position_side)
+                else:
+                    await connector.set_leverage(ticker, leverage)
+
+            # 8. Execute order based on action
+            order_result = None
+            sl_order_id = None
+            tp_order_id = None
+            sl_price = None
+            tp_price = None
+
+            if action.lower() in ["buy", "sell"]:
+                # ================================================================
+                # STRATEGY PATTERN: Usar execute_order_with_sl_tp()
+                # Cada connector implementa a lógica específica da exchange:
+                # - Binance: SL/TP na mesma chamada da ordem principal
+                # - BingX: Ordem principal + delay + SL/TP separados
+                # ================================================================
+
+                # Calcular preços de SL/TP
+                sl_tp_prices = self._calculate_sl_tp_prices(
+                    action=action.lower(),
+                    entry_price=float(current_price),
+                    stop_loss_pct=config["stop_loss_pct"],
+                    take_profit_pct=config["take_profit_pct"]
+                )
+                sl_price = sl_tp_prices["stop_loss"]
+                tp_price = sl_tp_prices["take_profit"]
+
+                logger.info(
+                    f"🚀 Executando ordem via execute_order_with_sl_tp ({exchange.upper()})",
+                    user_id=str(user_id),
+                    ticker=ticker,
+                    side=action.upper(),
+                    quantity=quantity,
+                    leverage=config["leverage"],
+                    sl_price=sl_price,
+                    tp_price=tp_price
+                )
+
+                # Chamar método unificado - cada connector sabe como lidar
+                order_result = await connector.execute_order_with_sl_tp(
+                    symbol=ticker,
+                    side=action.upper(),
+                    quantity=quantity,
+                    leverage=config["leverage"],
+                    stop_loss_price=sl_price,
+                    take_profit_price=tp_price,
+                    position_side=position_side  # BingX usa, Binance ignora via **kwargs
+                )
+
+                # Extrair IDs de SL/TP do resultado
+                if order_result and order_result.get("success"):
+                    sl_order_id = order_result.get("stop_loss_order_id")
+                    tp_order_id = order_result.get("take_profit_order_id")
+                    logger.info(
+                        f"✅ Ordem + SL/TP executados via método unificado ({exchange.upper()})",
+                        user_id=str(user_id),
+                        order_id=order_result.get("orderId"),
+                        sl_order_id=sl_order_id,
+                        tp_order_id=tp_order_id
+                    )
+
+            elif action.lower() == "close":
+                # Close existing position and record the trade
+                # First, get position info before closing to calculate P&L
+                position_before = await connector.get_position(ticker)
+
+                order_result = await connector.close_position(ticker)
+
+                # Track the closed trade for P&L metrics
+                if order_result and position_before:
+                    realized_pnl = float(position_before.get("unRealizedProfit", 0))
+                    if realized_pnl != 0:
+                        await self.trade_tracker.process_position_close(
+                            subscription_id=subscription_id,
+                            ticker=ticker,
+                            exchange_order_id=str(order_result.get("orderId", "")),
+                            realized_pnl=realized_pnl
+                        )
+
+            # 9. Calculate execution time
+            execution_end = datetime.utcnow()
+            execution_time_ms = int(
+                (execution_end - execution_start).total_seconds() * 1000
+            )
+
+            # 10. Record successful execution with SL/TP info
+            exchange_order_id = order_result.get("orderId") if order_result else None
+            executed_price = order_result.get("avgPrice") or current_price
+            executed_qty = order_result.get("executedQty") or quantity
+
+            await self._record_execution(
+                signal_id, subscription_id, user_id,
+                subscription["exchange_account_id"],
+                "success", exchange_order_id, executed_price, executed_qty,
+                None, None, execution_time_ms,
+                sl_order_id, tp_order_id, sl_price, tp_price
+            )
+
+            # 10. Update subscription statistics
+            await self._update_subscription_stats(subscription_id, True)
+
+            # 11. Create bot_trade record for open trade (for P&L tracking)
+            if action.lower() in ["buy", "sell"]:
+                await self._create_open_trade_record(
+                    subscription_id=subscription_id,
+                    user_id=user_id,
+                    signal_id=signal_id,
+                    ticker=ticker,
+                    action=action.lower(),
+                    entry_price=float(executed_price or current_price),
+                    quantity=float(executed_qty or quantity),
+                    sl_order_id=sl_order_id,
+                    tp_order_id=tp_order_id,
+                    sl_price=sl_price,
+                    tp_price=tp_price,
+                    leverage=config.get("leverage", 10),
+                    margin_usd=config.get("margin_usd", 20)
+                )
+
+            # 12. Create notification for trade opened
+            await self._create_trade_opened_notification(
+                user_id=user_id,
+                bot_name=subscription.get("bot_name", "Bot"),
+                ticker=ticker,
+                action=action.lower(),
+                entry_price=float(executed_price or current_price),
+                quantity=float(executed_qty or quantity),
+                sl_price=sl_price,
+                tp_price=tp_price,
+                leverage=config.get("leverage", 10),
+                margin_usd=config.get("margin_usd", 20)
+            )
+
+            logger.info(
+                "Order executed successfully",
+                user_id=str(user_id),
+                ticker=ticker,
+                action=action,
+                exchange_order_id=exchange_order_id,
+                execution_time_ms=execution_time_ms
+            )
+
+            return {
+                "success": True,
+                "user_id": str(user_id),
+                "exchange_order_id": exchange_order_id
+            }
+
+        except Exception as e:
+            logger.error(
+                "Order execution failed",
+                user_id=str(user_id),
+                ticker=ticker,
+                error=str(e),
+                exc_info=True
+            )
+
+            # Record failed execution
+            execution_end = datetime.utcnow()
+            execution_time_ms = int(
+                (execution_end - execution_start).total_seconds() * 1000
+            )
+
+            await self._record_execution(
+                signal_id, subscription_id, user_id,
+                subscription["exchange_account_id"],
+                "failed", None, None, None,
+                str(e), None, execution_time_ms,
+                None, None, None, None  # No SL/TP for failed orders
+            )
+
+            # Update subscription statistics
+            await self._update_subscription_stats(subscription_id, False)
+
+            return {
+                "success": False,
+                "user_id": str(user_id),
+                "error": str(e)
+            }
+
+    async def _check_risk_limits(self, subscription: Dict) -> Dict:
+        """Check if subscription has exceeded risk limits"""
+        # Check daily loss limit
+        current_loss = subscription.get("current_daily_loss_usd", 0)
+        max_loss = subscription.get("max_daily_loss_usd", 999999)
+
+        if current_loss >= max_loss:
+            return {
+                "allowed": False,
+                "reason": f"Daily loss limit reached: ${current_loss:.2f} >= ${max_loss:.2f}"
+            }
+
+        # Check concurrent positions limit - CALCULATE IN REAL-TIME from bot_trades
+        max_positions = subscription.get("max_concurrent_positions", 999)
+
+        # Query real open trades count from bot_trades table
+        current_positions = await self.db.fetchval("""
+            SELECT COUNT(*) FROM bot_trades
+            WHERE subscription_id = $1
+              AND status = 'open'
+        """, subscription["subscription_id"])
+
+        logger.info(
+            "Risk check - concurrent positions",
+            subscription_id=str(subscription["subscription_id"]),
+            current_positions=current_positions,
+            max_positions=max_positions
+        )
+
+        if current_positions >= max_positions:
+            return {
+                "allowed": False,
+                "reason": f"Max concurrent positions reached: {current_positions}/{max_positions}"
+            }
+
+        return {"allowed": True}
+
+    def _get_effective_config(self, subscription: Dict) -> Dict:
+        """Get effective configuration (custom overrides default)"""
+        return {
+            "leverage": subscription["custom_leverage"] or subscription["default_leverage"],
+            "margin_usd": subscription["custom_margin_usd"] or subscription["default_margin_usd"],
+            "stop_loss_pct": subscription["custom_stop_loss_pct"] or subscription["default_stop_loss_pct"],
+            "take_profit_pct": subscription["custom_take_profit_pct"] or subscription["default_take_profit_pct"],
+        }
+
+    def _calculate_sl_tp_prices(
+        self,
+        action: str,
+        entry_price: float,
+        stop_loss_pct: float,
+        take_profit_pct: float
+    ) -> Dict[str, float]:
+        """
+        Calculate Stop Loss and Take Profit prices based on entry price and percentages
+
+        Args:
+            action: "buy" or "sell"
+            entry_price: Entry price of the order
+            stop_loss_pct: Stop loss percentage (e.g., 3.0 for 3%)
+            take_profit_pct: Take profit percentage (e.g., 5.0 for 5%)
+
+        Returns:
+            Dict with "stop_loss" and "take_profit" prices
+        """
+        # Convert to float to avoid Decimal/float type errors
+        entry_price = float(entry_price)
+        stop_loss_pct = float(stop_loss_pct)
+        take_profit_pct = float(take_profit_pct)
+
+        if action == "buy":
+            # Long position
+            sl_price = entry_price * (1 - stop_loss_pct / 100)
+            tp_price = entry_price * (1 + take_profit_pct / 100)
+        else:  # sell
+            # Short position
+            sl_price = entry_price * (1 + stop_loss_pct / 100)
+            tp_price = entry_price * (1 - take_profit_pct / 100)
+
+        return {
+            "stop_loss": round(sl_price, 2),
+            "take_profit": round(tp_price, 2)
+        }
+
+    async def _create_sl_tp_orders(
+        self,
+        connector,
+        ticker: str,
+        action: str,
+        quantity: float,
+        sl_price: float,
+        tp_price: float,
+        exchange: str,  # Added: exchange name to determine which params to use
+        max_retries: int = 3
+    ) -> Dict[str, Optional[str]]:
+        """
+        Create Stop Loss and Take Profit orders with retry logic
+
+        Args:
+            connector: Exchange connector instance
+            ticker: Trading pair
+            action: "buy" or "sell" (determines exit side)
+            quantity: Quantity to close
+            sl_price: Stop loss trigger price
+            tp_price: Take profit trigger price
+            exchange: Exchange name (e.g., "binance", "bingx")
+            max_retries: Maximum number of retry attempts
+
+        Returns:
+            Dict with "sl_order_id" and "tp_order_id"
+        """
+        # Determine exit side (opposite of entry) and position side for Hedge Mode
+        exit_side = "SELL" if action == "buy" else "BUY"
+        position_side = "LONG" if action == "buy" else "SHORT"
+
+        sl_order_id = None
+        tp_order_id = None
+
+        # ✅ BINANCE: Normalizar preços de SL/TP para evitar erro de precisão
+        # Erro -1111: "Precision is over the maximum defined for this asset"
+        print(f"🔍 DEBUG _create_sl_tp_orders: exchange={exchange}, connector_type={type(connector).__name__}, has_normalize={hasattr(connector, 'normalize_price')}")
+        if exchange == "binance" and hasattr(connector, 'normalize_price'):
+            try:
+                original_sl = sl_price
+                original_tp = tp_price
+                sl_price = await connector.normalize_price(ticker, sl_price, is_futures=True)
+                tp_price = await connector.normalize_price(ticker, tp_price, is_futures=True)
+                logger.info(
+                    f"✅ Binance SL/TP preços normalizados: SL={original_sl}→{sl_price}, TP={original_tp}→{tp_price}",
+                    ticker=ticker
+                )
+            except Exception as e:
+                import traceback
+                logger.error(f"⚠️ Erro ao normalizar preços SL/TP: {e}")
+                logger.error(f"⚠️ Traceback: {traceback.format_exc()}")
+
+        # Try to create Stop Loss with retry
+        for attempt in range(max_retries):
+            try:
+                logger.info(
+                    f"Creating Stop Loss order (attempt {attempt + 1}/{max_retries})",
+                    ticker=ticker,
+                    sl_price=sl_price,
+                    exchange=exchange,
+                    position_side=position_side if exchange == "bingx" else "N/A"
+                )
+
+                # BingX: requires position_side for Hedge Mode
+                # Binance: does NOT accept position_side parameter
+                if exchange == "bingx":
+                    sl_result = await connector.create_stop_loss_order(
+                        symbol=ticker,
+                        side=exit_side,
+                        quantity=quantity,
+                        stop_price=sl_price,
+                        position_side=position_side
+                    )
+                else:
+                    # Binance and other exchanges that don't use position_side
+                    sl_result = await connector.create_stop_loss_order(
+                        symbol=ticker,
+                        side=exit_side,
+                        quantity=quantity,
+                        stop_price=sl_price
+                    )
+
+                if sl_result.get("success"):
+                    sl_order_id = sl_result.get("order_id")
+                    logger.info("Stop Loss order created successfully", order_id=sl_order_id)
+                    break
+                else:
+                    raise Exception(sl_result.get("error", "Unknown error"))
+
+            except Exception as e:
+                logger.warning(
+                    f"Stop Loss creation failed (attempt {attempt + 1})",
+                    error=str(e)
+                )
+                if attempt < max_retries - 1:
+                    await asyncio.sleep(2 ** attempt)  # Exponential backoff: 1s, 2s, 4s
+                    continue
+                else:
+                    logger.error(
+                        "CRITICAL: Stop Loss creation failed after all retries",
+                        ticker=ticker,
+                        error=str(e)
+                    )
+
+        # Try to create Take Profit with retry
+        for attempt in range(max_retries):
+            try:
+                logger.info(
+                    f"Creating Take Profit order (attempt {attempt + 1}/{max_retries})",
+                    ticker=ticker,
+                    tp_price=tp_price,
+                    exchange=exchange,
+                    position_side=position_side if exchange == "bingx" else "N/A"
+                )
+
+                # BingX: requires position_side for Hedge Mode
+                # Binance: does NOT accept position_side parameter
+                if exchange == "bingx":
+                    tp_result = await connector.create_take_profit_order(
+                        symbol=ticker,
+                        side=exit_side,
+                        quantity=quantity,
+                        stop_price=tp_price,
+                        position_side=position_side
+                    )
+                else:
+                    # Binance and other exchanges that don't use position_side
+                    tp_result = await connector.create_take_profit_order(
+                        symbol=ticker,
+                        side=exit_side,
+                        quantity=quantity,
+                        stop_price=tp_price
+                    )
+
+                if tp_result.get("success"):
+                    tp_order_id = tp_result.get("order_id")
+                    logger.info("Take Profit order created successfully", order_id=tp_order_id)
+                    break
+                else:
+                    raise Exception(tp_result.get("error", "Unknown error"))
+
+            except Exception as e:
+                logger.warning(
+                    f"Take Profit creation failed (attempt {attempt + 1})",
+                    error=str(e)
+                )
+                if attempt < max_retries - 1:
+                    await asyncio.sleep(2 ** attempt)  # Exponential backoff
+                    continue
+                else:
+                    logger.error(
+                        "CRITICAL: Take Profit creation failed after all retries",
+                        ticker=ticker,
+                        error=str(e)
+                    )
+
+        return {
+            "sl_order_id": sl_order_id,
+            "tp_order_id": tp_order_id
+        }
+
+    async def _record_execution(
+        self,
+        signal_id: UUID,
+        subscription_id: UUID,
+        user_id: UUID,
+        exchange_account_id: UUID,
+        status: str,
+        exchange_order_id: Optional[str],
+        executed_price: Optional[float],
+        executed_quantity: Optional[float],
+        error_message: Optional[str],
+        error_code: Optional[str],
+        execution_time_ms: Optional[int] = None,
+        sl_order_id: Optional[str] = None,
+        tp_order_id: Optional[str] = None,
+        sl_price: Optional[float] = None,
+        tp_price: Optional[float] = None
+    ):
+        """Record execution result in database including SL/TP orders"""
+        await self.db.execute("""
+            INSERT INTO bot_signal_executions (
+                signal_id, subscription_id, user_id, exchange_account_id, status,
+                exchange_order_id, executed_price, executed_quantity,
+                error_message, error_code, execution_time_ms,
+                stop_loss_order_id, take_profit_order_id,
+                stop_loss_price, take_profit_price,
+                created_at, completed_at
+            ) VALUES ($1, $2, $3, $4, $5, $6, $7, $8, $9, $10, $11, $12, $13, $14, $15, NOW(), NOW())
+        """,
+            signal_id, subscription_id, user_id, exchange_account_id, status,
+            exchange_order_id, executed_price, executed_quantity,
+            error_message, error_code, execution_time_ms,
+            sl_order_id, tp_order_id, sl_price, tp_price
+        )
+
+    async def _update_subscription_stats(
+        self, subscription_id: UUID, success: bool
+    ):
+        """Update subscription statistics after execution"""
+        if success:
+            await self.db.execute("""
+                UPDATE bot_subscriptions
+                SET total_signals_received = total_signals_received + 1,
+                    total_orders_executed = total_orders_executed + 1,
+                    last_signal_at = NOW(),
+                    updated_at = NOW()
+                WHERE id = $1
+            """, subscription_id)
+        else:
+            await self.db.execute("""
+                UPDATE bot_subscriptions
+                SET total_signals_received = total_signals_received + 1,
+                    total_orders_failed = total_orders_failed + 1,
+                    last_signal_at = NOW(),
+                    updated_at = NOW()
+                WHERE id = $1
+            """, subscription_id)
+
+    async def _create_open_trade_record(
+        self,
+        subscription_id: UUID,
+        user_id: UUID,
+        signal_id: UUID,
+        ticker: str,
+        action: str,
+        entry_price: float,
+        quantity: float,
+        sl_order_id: Optional[str],
+        tp_order_id: Optional[str],
+        sl_price: Optional[float],
+        tp_price: Optional[float],
+        leverage: int = 10,
+        margin_usd: float = 20.0
+    ):
+        """
+        Create a bot_trade record when a trade is opened.
+        This allows tracking of open trades and proper P&L calculation when closed.
+        """
+        try:
+            direction = "long" if action == "buy" else "short"
+
+            # Get signal_execution_id
+            execution = await self.db.fetchrow("""
+                SELECT id FROM bot_signal_executions
+                WHERE signal_id = $1 AND subscription_id = $2
+                ORDER BY created_at DESC LIMIT 1
+            """, signal_id, subscription_id)
+
+            signal_execution_id = execution["id"] if execution else None
+
+            # Insert open trade record
+            await self.db.execute("""
+                INSERT INTO bot_trades (
+                    subscription_id, user_id, signal_execution_id,
+                    symbol, side, direction,
+                    entry_price, entry_quantity, entry_time,
+                    sl_order_id, tp_order_id,
+                    status, is_winner,
+                    created_at, updated_at
+                ) VALUES (
+                    $1, $2, $3,
+                    $4, $5, $6,
+                    $7, $8, NOW(),
+                    $9, $10,
+                    'open', false,
+                    NOW(), NOW()
+                )
+            """,
+                subscription_id, user_id, signal_execution_id,
+                ticker.replace("-", ""), action, direction,
+                entry_price, quantity,
+                sl_order_id, tp_order_id
+            )
+
+            # Update subscription current_positions count
+            await self.db.execute("""
+                UPDATE bot_subscriptions
+                SET current_positions = current_positions + 1,
+                    updated_at = NOW()
+                WHERE id = $1
+            """, subscription_id)
+
+            logger.info(
+                "Open trade record created",
+                subscription_id=str(subscription_id),
+                ticker=ticker,
+                direction=direction,
+                entry_price=entry_price
+            )
+
+        except Exception as e:
+            logger.error(
+                "Failed to create open trade record",
+                error=str(e),
+                subscription_id=str(subscription_id),
+                ticker=ticker
+            )
+
+    async def _create_trade_opened_notification(
+        self,
+        user_id: UUID,
+        bot_name: str,
+        ticker: str,
+        action: str,
+        entry_price: float,
+        quantity: float,
+        sl_price: Optional[float],
+        tp_price: Optional[float],
+        leverage: int = 10,
+        margin_usd: float = 20.0
+    ):
+        """
+        Create notification when bot opens a trade.
+        """
+        try:
+            direction = "LONG" if action == "buy" else "SHORT"
+
+            # Calculate SL/TP percentages
+            sl_pct = abs((sl_price - entry_price) / entry_price * 100) if sl_price else 0
+            tp_pct = abs((tp_price - entry_price) / entry_price * 100) if tp_price else 0
+
+            title = f"Trade Aberto: {ticker}"
+            message = (
+                f"Bot: {bot_name}\n"
+                f"{direction} | Margem: ${margin_usd:.0f} | {leverage}x\n"
+                f"Entrada: ${entry_price:.2f}\n"
+                f"SL: ${sl_price:.2f} ({sl_pct:.1f}%) | TP: ${tp_price:.2f} ({tp_pct:.1f}%)"
+            )
+
+            metadata_json = json.dumps({
+                "bot_name": bot_name,
+                "ticker": ticker,
+                "direction": direction,
+                "entry_price": entry_price,
+                "quantity": quantity,
+                "sl_price": sl_price,
+                "tp_price": tp_price,
+                "leverage": leverage,
+                "margin_usd": margin_usd
+            })
+
+            await self.db.execute("""
+                INSERT INTO notifications (
+                    type, category, title, message, user_id,
+                    metadata, created_at, updated_at
+                ) VALUES ('info', 'bot', $1, $2, $3, $4::jsonb, NOW(), NOW())
+            """,
+                title,
+                message,
+                user_id,
+                metadata_json
+            )
+
+            logger.info(
+                "Trade opened notification created",
+                user_id=str(user_id),
+                ticker=ticker,
+                direction=direction
+            )
+
+        except Exception as e:
+            logger.error(
+                "Failed to create trade opened notification",
+                error=str(e),
+                user_id=str(user_id)
+            )
+
+    async def _complete_signal(
+        self,
+        signal_id: UUID,
+        total_subscribers: int,
+        successful: int,
+        failed: int,
+        duration_ms: int = None
+    ):
+        """Mark signal as completed with final statistics"""
+        await self.db.execute("""
+            UPDATE bot_signals
+            SET total_subscribers = $1,
+                successful_executions = $2,
+                failed_executions = $3,
+                broadcast_duration_ms = $4,
+                completed_at = NOW()
+            WHERE id = $5
+        """, total_subscribers, successful, failed, duration_ms, signal_id)